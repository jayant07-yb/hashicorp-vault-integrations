--- conflicted
+++ resolved
@@ -60,11 +60,7 @@
 
     ```shell-session
     $ vault write terraform/role/my-role user_id=user-12345abcde
-<<<<<<< HEAD
-    Success! Data written to: terraform/roles/my-role
-=======
     Success! Data written to: terraform/role/my-role
->>>>>>> dce88412
     ```
 
 ## Usage
