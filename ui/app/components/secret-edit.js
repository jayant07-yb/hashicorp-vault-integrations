import Ember from 'ember';
import { isBlank, isNone } from '@ember/utils';
import { inject as service } from '@ember/service';
import Component from '@ember/component';
import { computed, set } from '@ember/object';
import { alias, or, not } from '@ember/object/computed';
import { task, waitForEvent } from 'ember-concurrency';
import FocusOnInsertMixin from 'vault/mixins/focus-on-insert';
import WithNavToNearestAncestor from 'vault/mixins/with-nav-to-nearest-ancestor';
import keys from 'vault/lib/keycodes';
import KVObject from 'vault/lib/kv-object';
import { maybeQueryRecord } from 'vault/macros/maybe-query-record';
import ControlGroupError from 'vault/lib/control-group-error';

const LIST_ROUTE = 'vault.cluster.secrets.backend.list';
const LIST_ROOT_ROUTE = 'vault.cluster.secrets.backend.list-root';
const SHOW_ROUTE = 'vault.cluster.secrets.backend.show';

export default Component.extend(FocusOnInsertMixin, WithNavToNearestAncestor, {
  wizard: service(),
  controlGroup: service(),
  router: service(),
  store: service(),
  flashMessages: service(),

  // a key model
  key: null,
  model: null,

  // a value to pre-fill the key input - this is populated by the corresponding
  // 'initialKey' queryParam
  initialKey: null,

  // set in the route's setupController hook
  mode: null,

  secretData: null,

  wrappedData: null,
  isWrapping: false,
  showWrapButton: not('wrappedData'),

  // called with a bool indicating if there's been a change in the secretData
  onDataChange() {},
  onRefresh() {},
  onToggleAdvancedEdit() {},

  // did user request advanced mode
  preferAdvancedEdit: false,

  // use a named action here so we don't have to pass one in
  // this will bubble to the route
  toggleAdvancedEdit: 'toggleAdvancedEdit',
  error: null,

  codemirrorString: null,

  hasLintError: false,
  isV2: false,

  // cp-validation related properties
  validationMessages: null,
  validationErrorCount: 0,

  secretPaths: null,

  init() {
    this._super(...arguments);
    let secrets = this.model.secretData;
    if (!secrets && this.model.selectedVersion) {
      this.set('isV2', true);
      secrets = this.model.belongsTo('selectedVersion').value().secretData;
    }
    const data = KVObject.create({ content: [] }).fromJSON(secrets);
    this.set('secretData', data);
    this.set('codemirrorString', data.toJSONString());
    if (data.isAdvanced()) {
      this.set('preferAdvancedEdit', true);
    }
    this.checkRows();
    if (this.wizard.featureState === 'details' && this.mode === 'create') {
      let engine = this.model.backend.includes('kv') ? 'kv' : this.model.backend;
      this.wizard.transitionFeatureMachine('details', 'CONTINUE', engine);
    }
    if (this.mode === 'edit') {
      this.send('addRow');
    }
    this.set('validationMessages', {
      path: '',
      key: '',
      maxVersions: '',
    });
    // for validation, return array of path names already assigned
    if (Ember.testing) {
      this.set('secretPaths', ['beep', 'bop', '123']);
    } else {
      let adapter = this.store.adapterFor('secret-v2');
      let type = { modelName: 'secret-v2' };
      let query = { backend: this.model.backend };
      adapter.query(this.store, type, query).then(result => {
        this.set('secretPaths', result.data.keys);
      });
    }
  },

  waitForKeyUp: task(function*(name, value) {
    this.checkValidation(name, value);
    while (true) {
      let event = yield waitForEvent(document.body, 'keyup');
      this.onEscape(event);
    }
  })
    .on('didInsertElement')
    .cancelOn('willDestroyElement'),

  updatePath: maybeQueryRecord(
    'capabilities',
    context => {
      if (!context.model || context.mode === 'create') {
        return;
      }
      let backend = context.isV2 ? context.get('model.engine.id') : context.model.backend;
      let id = context.model.id;
      let path = context.isV2 ? `${backend}/data/${id}` : `${backend}/${id}`;
      return {
        id: path,
      };
    },
    'isV2',
    'model',
    'model.id',
    'mode'
  ),
  canDelete: alias('updatePath.canDelete'),
  canEdit: alias('updatePath.canUpdate'),

  v2UpdatePath: maybeQueryRecord(
    'capabilities',
    context => {
      if (!context.model || context.mode === 'create' || context.isV2 === false) {
        return;
      }
      let backend = context.get('model.engine.id');
      let id = context.model.id;
      return {
        id: `${backend}/metadata/${id}`,
      };
    },
    'isV2',
    'model',
    'model.id',
    'mode'
  ),
  canEditV2Secret: alias('v2UpdatePath.canUpdate'),

  requestInFlight: or('model.isLoading', 'model.isReloading', 'model.isSaving'),

  buttonDisabled: or('requestInFlight', 'model.isFolder', 'model.flagsIsInvalid', 'hasLintError', 'error'),

  modelForData: computed('isV2', 'model', function() {
    let { model } = this;
    if (!model) return null;
    return this.isV2 ? model.belongsTo('selectedVersion').value() : model;
  }),

  basicModeDisabled: computed('secretDataIsAdvanced', 'showAdvancedMode', function() {
    return this.secretDataIsAdvanced || this.showAdvancedMode === false;
  }),

  secretDataAsJSON: computed('secretData', 'secretData.[]', function() {
    return this.secretData.toJSON();
  }),

  secretDataIsAdvanced: computed('secretData', 'secretData.[]', function() {
    return this.secretData.isAdvanced();
  }),

  showAdvancedMode: or('secretDataIsAdvanced', 'preferAdvancedEdit'),

  isWriteWithoutRead: computed('model.failedServerRead', 'modelForData.failedServerRead', 'isV2', function() {
    if (!this.model) return;
    // if the version couldn't be read from the server
    if (this.isV2 && this.modelForData.failedServerRead) {
      return true;
    }
    // if the model couldn't be read from the server
    if (!this.isV2 && this.model.failedServerRead) {
      return true;
    }
    return false;
  }),

  transitionToRoute() {
    return this.router.transitionTo(...arguments);
  },

  checkValidation(name, value) {
    // because path and key are not on the model performing custom validations instead of cp-validations
    if (name === 'path' || name === 'key') {
      // no value indicates missing presence
      !value
        ? set(this.validationMessages, name, `${name} can't be blank.`)
        : set(this.validationMessages, name, '');
      // only check duplicate on path not on the key
      if (name === 'path') {
        this.secretPaths?.includes(value)
          ? set(this.validationMessages, name, `A secret with this ${name} already exists.`)
          : set(this.validationMessages, name, '');
      }
    }
    if (name === 'maxVersions') {
      // checking for value because value which is blank on first load. No keyup event has occurred and default is 10.
      if (value) {
        let number = Number(value);
        this.model.set('maxVersions', number);
      }
      if (!this.model.validations.attrs.maxVersions.isValid) {
        set(this.validationMessages, name, this.model.validations.attrs.maxVersions.message);
      } else {
        set(this.validationMessages, name, '');
      }
    }

    let values = Object.values(this.validationMessages);

    this.set('validationErrorCount', values.filter(Boolean).length);
  },

  onEscape(e) {
    if (e.keyCode !== keys.ESC || this.mode !== 'show') {
      return;
    }
    const parentKey = this.model.parentKey;
    if (parentKey) {
      this.transitionToRoute(LIST_ROUTE, parentKey);
    } else {
      this.transitionToRoute(LIST_ROOT_ROUTE);
    }
  },

  // successCallback is called in the context of the component
  persistKey(successCallback) {
    let secret = this.model;
    let secretData = this.modelForData;
    let isV2 = this.isV2;
    let key = secretData.get('path') || secret.id;

    if (key.startsWith('/')) {
      key = key.replace(/^\/+/g, '');
      secretData.set(secretData.pathAttr, key);
    }

<<<<<<< HEAD
    if (this.mode === 'create') {
      key = JSON.stringify({
        backend: secret.backend,
        id: key,
      });
    }
=======
>>>>>>> d01ae8bf
    return secretData
      .save()
      .then(() => {
        if (!secretData.isError) {
          if (isV2) {
            secret.set('id', key);
          }
          if (isV2 && Object.keys(secret.changedAttributes()).length) {
            // save secret metadata
            secret
              .save()
              .then(() => {
                this.saveComplete(successCallback, key);
              })
              .catch(e => {
                this.set(e, e.errors.join(' '));
              });
          } else {
            this.saveComplete(successCallback, key);
          }
        }
      })
      .catch(error => {
        if (error instanceof ControlGroupError) {
          let errorMessage = this.controlGroup.logFromError(error);
          this.set('error', errorMessage.content);
        }
        throw error;
      });
  },
  saveComplete(callback, key) {
    if (this.wizard.featureState === 'secret') {
      this.wizard.transitionFeatureMachine('secret', 'CONTINUE');
    }
    callback(key);
  },

  checkRows() {
    if (this.secretData.length === 0) {
      this.send('addRow');
    }
  },

  actions: {
    //submit on shift + enter
    handleKeyDown(e) {
      e.stopPropagation();
      if (!(e.keyCode === keys.ENTER && e.metaKey)) {
        return;
      }
      let $form = this.element.querySelector('form');
      if ($form.length) {
        $form.submit();
      }
    },

    handleChange() {
      this.set('codemirrorString', this.secretData.toJSONString(true));
      set(this.modelForData, 'secretData', this.secretData.toJSON());
    },

    handleWrapClick() {
      this.set('isWrapping', true);
      if (this.isV2) {
        this.store
          .adapterFor('secret-v2-version')
          .queryRecord(this.modelForData.id, { wrapTTL: 1800 })
          .then(resp => {
            this.set('wrappedData', resp.wrap_info.token);
            this.flashMessages.success('Secret Successfully Wrapped!');
          })
          .catch(() => {
            this.flashMessages.danger('Could Not Wrap Secret');
          })
          .finally(() => {
            this.set('isWrapping', false);
          });
      } else {
        this.store
          .adapterFor('secret')
          .queryRecord(null, null, { backend: this.model.backend, id: this.modelForData.id, wrapTTL: 1800 })
          .then(resp => {
            this.set('wrappedData', resp.wrap_info.token);
            this.flashMessages.success('Secret Successfully Wrapped!');
          })
          .catch(() => {
            this.flashMessages.danger('Could Not Wrap Secret');
          })
          .finally(() => {
            this.set('isWrapping', false);
          });
      }
    },

    clearWrappedData() {
      this.set('wrappedData', null);
    },

    handleCopySuccess() {
      this.flashMessages.success('Copied Wrapped Data!');
      this.send('clearWrappedData');
    },

    handleCopyError() {
      this.flashMessages.danger('Could Not Copy Wrapped Data');
      this.send('clearWrappedData');
    },

    createOrUpdateKey(type, event) {
      event.preventDefault();
      let model = this.modelForData;
      let arraySecretKeys = Object.keys(model.secretData);
      if (type === 'create' && isBlank(model.path || model.id)) {
        this.checkValidation('path', '');
        return;
      }
      if (arraySecretKeys.includes('')) {
        this.checkValidation('key', '');
        return;
      }
<<<<<<< HEAD
      this.persistKey(key => {
        let secretKey;
        try {
          secretKey = JSON.parse(key).id;
        } catch (error) {
          secretKey = key;
        }
        // if you save a number for path and then try and create new version the catch does not work
        secretKey = secretKey ? secretKey : key;
        this.transitionToRoute(SHOW_ROUTE, secretKey);
=======

      this.persistKey(() => {
        this.transitionToRoute(SHOW_ROUTE, this.model.path || this.model.id);
>>>>>>> d01ae8bf
      });
    },

    deleteKey() {
      let { id } = this.model;
      this.model.destroyRecord().then(() => {
        this.navToNearestAncestor.perform(id);
      });
    },

    refresh() {
      this.onRefresh();
    },

    addRow() {
      const data = this.secretData;
      if (isNone(data.findBy('name', ''))) {
        data.pushObject({ name: '', value: '' });
        this.send('handleChange');
      }
      this.checkRows();
    },

    deleteRow(name) {
      const data = this.secretData;
      const item = data.findBy('name', name);
      if (isBlank(item.name)) {
        return;
      }
      data.removeObject(item);
      this.checkRows();
      this.send('handleChange');
    },

    toggleAdvanced(bool) {
      this.onToggleAdvancedEdit(bool);
    },

    codemirrorUpdated(val, codemirror) {
      this.set('error', null);
      codemirror.performLint();
      const noErrors = codemirror.state.lint.marked.length === 0;
      if (noErrors) {
        try {
          this.secretData.fromJSONString(val);
          set(this.modelForData, 'secretData', this.secretData.toJSON());
        } catch (e) {
          this.set('error', e.message);
        }
      }
      this.set('hasLintError', !noErrors);
      this.set('codemirrorString', val);
    },

    formatJSON() {
      this.set('codemirrorString', this.secretData.toJSONString(true));
    },
  },
});<|MERGE_RESOLUTION|>--- conflicted
+++ resolved
@@ -250,15 +250,6 @@
       secretData.set(secretData.pathAttr, key);
     }
 
-<<<<<<< HEAD
-    if (this.mode === 'create') {
-      key = JSON.stringify({
-        backend: secret.backend,
-        id: key,
-      });
-    }
-=======
->>>>>>> d01ae8bf
     return secretData
       .save()
       .then(() => {
@@ -379,22 +370,9 @@
         this.checkValidation('key', '');
         return;
       }
-<<<<<<< HEAD
-      this.persistKey(key => {
-        let secretKey;
-        try {
-          secretKey = JSON.parse(key).id;
-        } catch (error) {
-          secretKey = key;
-        }
-        // if you save a number for path and then try and create new version the catch does not work
-        secretKey = secretKey ? secretKey : key;
-        this.transitionToRoute(SHOW_ROUTE, secretKey);
-=======
 
       this.persistKey(() => {
         this.transitionToRoute(SHOW_ROUTE, this.model.path || this.model.id);
->>>>>>> d01ae8bf
       });
     },
 
